/**
 * External dependencies
 */
const debug = require( '../../debug' );
const { setFailed, debug: coreDebug } = require( '@actions/core' );

/**
 * Internal dependencies
 */
const branchCreateHandler = require( './branch-create-handler' );
const {
	attachChangelogHandler,
} = require( './attach-changelog-new-release-handler' );

/**
 * @typedef {import('@actions/github').GitHub} GitHub
 * @typedef {import('@actions/github').context} GitHubContext
 * @typedef {import('../../typedefs').AutomationTaskRunner} AutomationTaskRunner
 * @typedef {import('../../typedefs').ReleaseConfig} ReleaseConfig
 */

const runnerMatrix = {
	create: branchCreateHandler,
<<<<<<< HEAD
	release: attachChangelogHandler,
=======
	release: {
		published: attachChangelogHandler,
	},
>>>>>>> c577392d
};

/**
 * Whether or not this runner should run given the event and action.
 *
 * @param {string} eventName The event we want the runner for.
 * @param {string} [action]  The action we want the runner for.
 *
 * @return {AutomationTaskRunner} A runner function.
 */
const getRunnerTask = ( eventName, action ) => {
	if ( ! runnerMatrix[ eventName ] ) {
		return;
	}
	return action === undefined
		? runnerMatrix[ eventName ]
		: runnerMatrix[ eventName ][ action ];
};

/**
 * The task runner for the Todos action
 *
 * @param {GitHubContext} context Context for the job run (github).
 * @param {GitHub}        octokit GitHub api helper.
 * @param {ReleaseConfig} config  The config for the release automation.
 *
 * @return {AutomationTaskRunner} task runner.
 */
const runner = async ( context, octokit, config ) => {
	const task = getRunnerTask( context.eventName, context.payload.action );
	coreDebug( 'Received config: ' + JSON.stringify( config ) );
	if ( typeof task === 'function' ) {
		debug( `releaseRunner: Executing the ${ task.name } task.` );
		await task( context, octokit, config );
	} else {
		setFailed(
			`releaseRunner: There is no configured task for the event = '${ context.eventName }' and the payload action = '${ context.payload.action }'`
		);
	}
};

module.exports = runner;<|MERGE_RESOLUTION|>--- conflicted
+++ resolved
@@ -21,13 +21,9 @@
 
 const runnerMatrix = {
 	create: branchCreateHandler,
-<<<<<<< HEAD
-	release: attachChangelogHandler,
-=======
 	release: {
 		published: attachChangelogHandler,
 	},
->>>>>>> c577392d
 };
 
 /**
